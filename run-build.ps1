#
# Copyright (c) .NET Foundation and contributors. All rights reserved.
# Licensed under the MIT license. See LICENSE file in the project root for full license information.
#

param(
    [string]$Configuration="Debug",
    [string]$Architecture="x64",
    # This is here just to eat away this parameter because CI still passes this in.
    [string]$Targets="Default",
    [switch]$NoPackage,
    [switch]$NoBuild,
    [switch]$Help,
    [Parameter(Position=0, ValueFromRemainingArguments=$true)]
    $ExtraParameters)

if($Help)
{
    Write-Output "Usage: .\run-build.ps1 [-Configuration <CONFIGURATION>] [-Architecture <ARCHITECTURE>] [-NoPackage] [-Help]"
    Write-Output ""
    Write-Output "Options:"
    Write-Output "  -Configuration <CONFIGURATION>     Build the specified Configuration (Debug or Release, default: Debug)"
    Write-Output "  -Architecture <ARCHITECTURE>       Build the specified architecture (x64 or x86 (supported only on Windows), default: x64)"
    Write-Output "  -NoPackage                         Skip packaging targets"
    Write-Output "  -NoBuild                           Skip building the product"
    Write-Output "  -Help                              Display this help message"
    exit 0
}

$env:CONFIGURATION = $Configuration;
$RepoRoot = "$PSScriptRoot"
if(!$env:NUGET_PACKAGES){
  $env:NUGET_PACKAGES = "$RepoRoot\.nuget\packages"
}

if($NoPackage)
{
    $env:DOTNET_BUILD_SKIP_PACKAGING=1
}
else
{
    $env:DOTNET_BUILD_SKIP_PACKAGING=0
}

# Use a repo-local install directory for stage0 (but not the artifacts directory because that gets cleaned a lot
if (!$env:DOTNET_INSTALL_DIR)
{
    $env:DOTNET_INSTALL_DIR="$RepoRoot\.dotnet_stage0\$Architecture"
}

if (!(Test-Path $env:DOTNET_INSTALL_DIR))
{
    mkdir $env:DOTNET_INSTALL_DIR | Out-Null
}



# Disable first run since we want to control all package sources
$env:DOTNET_SKIP_FIRST_TIME_EXPERIENCE=1

# Don't resolve shared frameworks from user or global locations
$env:DOTNET_MULTILEVEL_LOOKUP=0

# Enable vs test console logging
$env:VSTEST_BUILD_TRACE=1
$env:VSTEST_TRACE_BUILD=1

# install a stage0
if (!$env:DOTNET_TOOL_DIR)
{
    $dotnetInstallPath = Join-Path $RepoRoot "scripts\obtain\dotnet-install.ps1"

    Write-Output "$dotnetInstallPath -InstallDir $env:DOTNET_INSTALL_DIR -Architecture ""$Architecture"" -Channel ""release/2.0.0"""
    Invoke-Expression "$dotnetInstallPath -InstallDir $env:DOTNET_INSTALL_DIR -Architecture ""$Architecture"" -Channel ""release/2.0.0"""
    if ($LastExitCode -ne 0)
    {
        Write-Output "The .NET CLI installation failed with exit code $LastExitCode"
        exit $LastExitCode
    }

    Invoke-Expression "$dotnetInstallPath -Version ""1.1.2"" -SharedRuntime -InstallDir $env:DOTNET_INSTALL_DIR -Architecture ""$Architecture"""
}
else
{
    Copy-Item -Recurse -Force $env:DOTNET_TOOL_DIR $env:DOTNET_INSTALL_DIR
}

# Put the stage0 on the path
$env:PATH = "$env:DOTNET_INSTALL_DIR;$env:PATH"

if ($NoBuild)
{
    Write-Output "Not building due to --nobuild"
    Write-Output "Command that would be run: 'dotnet msbuild build.proj /m /p:Architecture=$Architecture $ExtraParameters'"
}
else
{
<<<<<<< HEAD
=======
    dotnet msbuild build.proj /p:Architecture=$Architecture /p:GeneratePropsFile=true /t:WriteDynamicPropsToStaticPropsFiles $ExtraParameters
>>>>>>> f4a07755
    dotnet msbuild build.proj /m /v:normal /fl /flp:v=diag /p:Architecture=$Architecture $ExtraParameters
    if($LASTEXITCODE -ne 0) { throw "Failed to build" } 
}<|MERGE_RESOLUTION|>--- conflicted
+++ resolved
@@ -95,10 +95,6 @@
 }
 else
 {
-<<<<<<< HEAD
-=======
-    dotnet msbuild build.proj /p:Architecture=$Architecture /p:GeneratePropsFile=true /t:WriteDynamicPropsToStaticPropsFiles $ExtraParameters
->>>>>>> f4a07755
     dotnet msbuild build.proj /m /v:normal /fl /flp:v=diag /p:Architecture=$Architecture $ExtraParameters
     if($LASTEXITCODE -ne 0) { throw "Failed to build" } 
 }