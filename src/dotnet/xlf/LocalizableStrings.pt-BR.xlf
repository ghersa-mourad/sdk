<?xml version="1.0" encoding="utf-8"?>
<xliff xmlns="urn:oasis:names:tc:xliff:document:1.2" xmlns:xsi="http://www.w3.org/2001/XMLSchema-instance" version="1.2" xsi:schemaLocation="urn:oasis:names:tc:xliff:document:1.2 xliff-core-1.2-transitional.xsd">
  <file datatype="xml" source-language="en" target-language="pt-BR" original="src/dotnet/LocalizableStrings.resx">
    <body>
      <group id="src/dotnet/LocalizableStrings.resx" />
      <trans-unit id="CouldNotFindAnyProjectInDirectory">
        <source>Could not find any project in `{0}`.</source>
        <target state="translated">Não foi possível encontrar nenhum projeto em ‘{0}’.</target>
        <note />
      </trans-unit>
      <trans-unit id="MoreThanOneProjectInDirectory">
        <source>Found more than one project in `{0}`. Please specify which one to use.</source>
<<<<<<< HEAD
        <target state="translated">Foi encontrado mais de um projeto em ‘{0}’. Especifique qual deve ser usado.</target>
=======
        <target state="translated">Foi encontrado mais de um projeto em ‘{0}’. Especifique qual deve ser usado.
</target>
>>>>>>> 337b842d
        <note />
      </trans-unit>
      <trans-unit id="ProjectAlreadyHasAreference">
        <source>Project already has a reference to `{0}`.</source>
        <target state="translated">O projeto já tem uma referência a ‘{0}’.</target>
        <note />
      </trans-unit>
      <trans-unit id="ProjectReferenceCouldNotBeFound">
        <source>Project reference `{0}` could not be found.</source>
        <target state="translated">Não foi possível encontrar a referência de projeto ‘{0}’.</target>
        <note />
      </trans-unit>
      <trans-unit id="ProjectReferenceRemoved">
        <source>Project reference `{0}` removed.</source>
        <target state="translated">Referência de projeto ‘{0}’ removida.</target>
        <note />
      </trans-unit>
      <trans-unit id="RequiredArgument">
        <source>Required argument</source>
        <target state="translated">Argumento obrigatório</target>
        <note />
      </trans-unit>
      <trans-unit id="Option">
        <source>Option</source>
        <target state="translated">Opção</target>
        <note />
      </trans-unit>
      <trans-unit id="Argument">
        <source>Argument</source>
        <target state="translated">Argumento</target>
        <note />
      </trans-unit>
      <trans-unit id="Help">
        <source>Help</source>
        <target state="translated">Ajuda</target>
        <note />
      </trans-unit>
      <trans-unit id="Project">
        <source>Project</source>
        <target state="translated">Projeto</target>
        <note />
      </trans-unit>
      <trans-unit id="ProjectFile">
        <source>Project file</source>
        <target state="translated">Arquivo de Projeto</target>
        <note />
      </trans-unit>
      <trans-unit id="Reference">
        <source>Reference</source>
        <target state="translated">Referência</target>
        <note />
      </trans-unit>
      <trans-unit id="ProjectReference">
        <source>Project reference</source>
        <target state="translated">Referência do projeto</target>
        <note />
      </trans-unit>
      <trans-unit id="PackageReference">
        <source>Package reference</source>
        <target state="translated">Referência do pacote</target>
        <note />
      </trans-unit>
      <trans-unit id="P2P">
        <source>Project to Project</source>
        <target state="translated">Projeto para Projeto</target>
        <note />
      </trans-unit>
      <trans-unit id="P2PReference">
        <source>Project to Project reference</source>
        <target state="translated">Referência de Projeto para Projeto</target>
        <note />
      </trans-unit>
      <trans-unit id="Package">
        <source>Package</source>
        <target state="translated">Pacote</target>
        <note />
      </trans-unit>
      <trans-unit id="Solution">
        <source>Solution</source>
        <target state="translated">Solução</target>
        <note />
      </trans-unit>
      <trans-unit id="SolutionFile">
        <source>Solution file</source>
        <target state="translated">Arquivo de solução</target>
        <note />
      </trans-unit>
      <trans-unit id="Executable">
        <source>Executable</source>
        <target state="translated">Executável</target>
        <note />
      </trans-unit>
      <trans-unit id="Library">
        <source>Library</source>
        <target state="translated">Biblioteca</target>
        <note />
      </trans-unit>
      <trans-unit id="Program">
        <source>Program</source>
        <target state="translated">Programa</target>
        <note />
      </trans-unit>
      <trans-unit id="Application">
        <source>Application</source>
        <target state="translated">Aplicativo</target>
        <note />
      </trans-unit>
      <trans-unit id="Add">
        <source>Add</source>
        <target state="translated">adicionar</target>
        <note />
      </trans-unit>
      <trans-unit id="Remove">
        <source>Remove</source>
        <target state="translated">Remover</target>
        <note />
      </trans-unit>
      <trans-unit id="Delete">
        <source>Delete</source>
        <target state="translated">Excluir</target>
        <note />
      </trans-unit>
      <trans-unit id="Update">
        <source>Update</source>
        <target state="translated">Atualização</target>
        <note />
      </trans-unit>
      <trans-unit id="New">
        <source>New</source>
        <target state="translated">Novo</target>
        <note />
      </trans-unit>
      <trans-unit id="List">
        <source>List</source>
        <target state="translated">Listar</target>
        <note />
      </trans-unit>
      <trans-unit id="Load">
        <source>Load</source>
        <target state="translated">Carregar</target>
        <note />
      </trans-unit>
      <trans-unit id="Save">
        <source>Save</source>
        <target state="translated">Salvar</target>
        <note />
      </trans-unit>
      <trans-unit id="Find">
        <source>Find</source>
        <target state="translated">Encontrar</target>
        <note />
      </trans-unit>
      <trans-unit id="Error">
        <source>Error</source>
        <target state="translated">Erro</target>
        <note />
      </trans-unit>
      <trans-unit id="Warning">
        <source>Warning</source>
        <target state="translated">Aviso</target>
        <note />
      </trans-unit>
      <trans-unit id="File">
        <source>File</source>
        <target state="translated">Arquivo</target>
        <note />
      </trans-unit>
      <trans-unit id="Directory">
        <source>Directory</source>
        <target state="translated">Diretório</target>
        <note />
      </trans-unit>
      <trans-unit id="Type">
        <source>Type</source>
        <target state="translated">Tipo</target>
        <note />
      </trans-unit>
      <trans-unit id="Value">
        <source>Value</source>
        <target state="translated">Valor</target>
        <note />
      </trans-unit>
      <trans-unit id="Group">
        <source>Group</source>
        <target state="translated">Grupo</target>
        <note />
      </trans-unit>
      <trans-unit id="XAddedToY">
        <source>{0} added to {1}.</source>
        <target state="translated">{0} adicionado a {1}.</target>
        <note />
      </trans-unit>
      <trans-unit id="XRemovedFromY">
        <source>{0} removed from {1}.</source>
        <target state="translated">{0} removido de {1}.</target>
        <note />
      </trans-unit>
      <trans-unit id="XDeletedFromY">
        <source>{0} deleted from {1}.</source>
        <target state="translated">{0} excluído de {1}.</target>
        <note />
      </trans-unit>
      <trans-unit id="XSuccessfullyUpdated">
        <source>{0} successfully updated.</source>
        <target state="translated">{0} atualizado com êxito.</target>
        <note />
      </trans-unit>
      <trans-unit id="XIsInvalid">
        <source>{0} is invalid.</source>
        <target state="translated">{0} é inválido.</target>
        <note />
      </trans-unit>
      <trans-unit id="XYFoundButInvalid">
        <source>{0} `{1}` found but is invalid.</source>
        <target state="translated">{0} ‘{1}’ encontrado, mas é inválido.</target>
        <note />
      </trans-unit>
      <trans-unit id="XFoundButInvalid">
        <source>`{0}` found but is invalid.</source>
        <target state="translated">‘{0}’ encontrado, mas é inválido.</target>
        <note />
      </trans-unit>
      <trans-unit id="OperationInvalid">
        <source>Operation is invalid.</source>
        <target state="translated">A operação é inválida.</target>
        <note />
      </trans-unit>
      <trans-unit id="OperationXInvalid">
        <source>Operation {0} is invalid.</source>
        <target state="translated">A operação {0} é inválida.</target>
        <note />
      </trans-unit>
      <trans-unit id="XNotFound">
        <source>{0} not found.</source>
        <target state="translated">{0} não encontrado.</target>
        <note />
      </trans-unit>
      <trans-unit id="XOrYNotFound">
        <source>{0} or {1} not found.</source>
        <target state="translated">{0} ou {1} não encontrado.</target>
        <note />
      </trans-unit>
      <trans-unit id="XOrYNotFoundInZ">
        <source>{0} or {1} not found in `{2}`.</source>
        <target state="translated">{0} ou {1} não encontrado em {2}’.</target>
        <note />
      </trans-unit>
      <trans-unit id="FileNotFound">
        <source>File `{0}` not found.</source>
        <target state="translated">Arquivo ‘{0}’ não encontrado.</target>
        <note />
      </trans-unit>
      <trans-unit id="XDoesNotExist">
        <source>{0} does not exist.</source>
        <target state="translated">{0} não existe.</target>
        <note />
      </trans-unit>
      <trans-unit id="XYDoesNotExist">
        <source>{0} `{1}` does not exist.</source>
        <target state="translated">{0} ‘{1}’ não existe.</target>
        <note />
      </trans-unit>
      <trans-unit id="MoreThanOneXFound">
        <source>More than one {0} found.</source>
        <target state="translated">Mais de um {0} encontrado.</target>
        <note />
      </trans-unit>
      <trans-unit id="XAlreadyContainsY">
        <source>{0} already contains {1}.</source>
        <target state="translated">{0} já contém {1}.</target>
        <note />
      </trans-unit>
      <trans-unit id="XAlreadyContainsYZ">
        <source>{0} already contains {1} `{2}`.</source>
        <target state="translated">{0} já contém {1} ‘{2}’.</target>
        <note />
      </trans-unit>
      <trans-unit id="XAlreadyHasY">
        <source>{0} already has {1}.</source>
        <target state="translated">{0} já tem {1}.</target>
        <note />
      </trans-unit>
      <trans-unit id="XAlreadyHasYZ">
        <source>{0} already has {1} `{2}`.</source>
        <target state="translated">{0} já tem {1} ‘{2}’.</target>
        <note />
      </trans-unit>
      <trans-unit id="XWasNotExpected">
        <source>{0} was not expected.</source>
        <target state="translated">{0} não era esperado.</target>
        <note />
      </trans-unit>
      <trans-unit id="XNotProvided">
        <source>{0} not provided.</source>
        <target state="translated">{0} não fornecido.</target>
        <note />
      </trans-unit>
      <trans-unit id="SpecifyAtLeastOne">
        <source>Please specify at least one {0}.</source>
        <target state="translated">Especifique pelo menos um {0}.</target>
        <note />
      </trans-unit>
      <trans-unit id="CouldNotConnectWithTheServer">
        <source>Could not connect with the server.</source>
        <target state="translated">Não foi possível se conectar ao servidor.</target>
        <note />
      </trans-unit>
      <trans-unit id="RequiredArgumentIsInvalid">
        <source>Required argument {0} is invalid.</source>
        <target state="translated">O argumento obrigatório {0} é inválido.</target>
        <note />
      </trans-unit>
      <trans-unit id="OptionIsInvalid">
        <source>Option {0} is invalid.</source>
        <target state="translated">A opção {0} é inválida.</target>
        <note />
      </trans-unit>
      <trans-unit id="ArgumentIsInvalid">
        <source>Argument {0} is invalid.</source>
        <target state="translated">O argumento {0} é inválido.</target>
        <note />
      </trans-unit>
      <trans-unit id="RequiredArgumentNotPassed">
        <source>Required argument {0} was not provided.</source>
        <target state="translated">O argumento obrigatório {0} não foi fornecido.</target>
        <note />
      </trans-unit>
      <trans-unit id="CouldNotFindProjectIn">
        <source>Could not find any project in `{0}`.</source>
        <target state="translated">Não foi possível encontrar nenhum projeto em ‘{0}’.</target>
        <note />
      </trans-unit>
      <trans-unit id="CouldNotFindProjectOrDirectory">
        <source>Could not find project or directory `{0}`.</source>
        <target state="translated">Não foi possível encontrar o projeto ou diretório ‘{0}’.</target>
        <note />
      </trans-unit>
      <trans-unit id="FoundMoreThanOneProjectIn">
        <source>Found more than one project in `{0}`. Please specify which one to use.</source>
        <target state="translated">Foi encontrado mais de um projeto em ‘{0}’. Especifique qual deve ser usado.
</target>
        <note />
      </trans-unit>
      <trans-unit id="FoundInvalidProject">
        <source>Found a project `{0}` but it is invalid.</source>
        <target state="translated">Foi encontrado um projeto ‘{0}’, mas ele é inválido.</target>
        <note />
      </trans-unit>
      <trans-unit id="InvalidProject">
        <source>Invalid project `{0}`.</source>
        <target state="translated">Projeto ‘{0}’ inválido.</target>
        <note />
      </trans-unit>
      <trans-unit id="CouldNotFindSolutionIn">
        <source>Specified solution file {0} does not exist, or there is no solution file in the directory.</source>
        <target state="translated">O arquivo de solução {0} especificado não existe ou não há um arquivo de solução no diretório.</target>
        <note />
      </trans-unit>
      <trans-unit id="CouldNotFindSolutionOrDirectory">
        <source>Could not find solution or directory `{0}`.</source>
        <target state="translated">Não foi possível encontrar a solução ou o diretório ‘{0}’.
</target>
        <note />
      </trans-unit>
      <trans-unit id="FoundMoreThanOneSolutionIn">
        <source>Found more than one solution file in {0}. Please specify which one to use.</source>
        <target state="translated">Foi encontrado mais de um arquivo de solução em {0}. Especifique qual deve ser usado.</target>
        <note />
      </trans-unit>
      <trans-unit id="FoundInvalidSolution">
        <source>The solution file {0} seems to be invalid. Please check if it is a valid solution file.</source>
        <target state="translated">O arquivo de solução {0} parece ser inválido. Verifique se ele é um arquivo de solução válido.</target>
        <note />
      </trans-unit>
      <trans-unit id="InvalidSolution">
        <source>Invalid solution `{0}`.</source>
        <target state="translated">Solução inválida ‘{0}’.</target>
        <note />
      </trans-unit>
      <trans-unit id="SolutionDoesNotExist">
        <source>Specified solution file {0} does not exist, or there is no solution file in the directory.</source>
        <target state="translated">O arquivo de solução {0} especificado não existe ou não há um arquivo de solução no diretório.</target>
        <note />
      </trans-unit>
      <trans-unit id="SolutionAlreadyContainsAProject">
        <source>Solution {0} already contains project {1}.</source>
        <target state="translated">A solução {0} já contém o projeto {1}.</target>
        <note />
      </trans-unit>
      <trans-unit id="ReferenceDoesNotExist">
        <source>Reference {0} does not exist. If you still want to add it, please use --force option. Please note that this may have adverse effects on the project. </source>
        <target state="translated">A referência {0} não existe. Se você ainda desejar adicioná-lo, use a opção --force. Observe que isso pode ter efeitos adversos no projeto. </target>
        <note />
      </trans-unit>
      <trans-unit id="ReferenceIsInvalid">
        <source>Reference `{0}` is invalid.</source>
        <target state="translated">A referência ‘{0}’ é inválida.</target>
        <note />
      </trans-unit>
      <trans-unit id="SpecifyAtLeastOneReferenceToAdd">
        <source>You must specify at least one reference to add. Please run dotnet add --help for more information.</source>
        <target state="translated">É necessário especificar pelo menos uma referência para ser adicionada. Execute dotnet add --help para obter mais informações.</target>
        <note />
      </trans-unit>
      <trans-unit id="ReferenceAddedToTheProject">
        <source>Reference `{0}` added to the project.</source>
        <target state="translated">A referência ‘{0}’ foi adicionada ao projeto.</target>
        <note />
      </trans-unit>
      <trans-unit id="ProjectAlreadyHasAReference">
        <source>Project {0} already has a reference `{1}`.</source>
        <target state="translated">O projeto {0} já tem uma referência ‘{1}’.</target>
        <note />
      </trans-unit>
      <trans-unit id="PackageReferenceDoesNotExist">
        <source>Package reference `{0}` does not exist.</source>
        <target state="translated">A referência do pacote ‘{0}’ não existe.</target>
        <note />
      </trans-unit>
      <trans-unit id="PackageReferenceIsInvalid">
        <source>Package reference `{0}` is invalid.</source>
        <target state="translated">A referência do pacote ‘{0}’ é inválida.</target>
        <note />
      </trans-unit>
      <trans-unit id="SpecifyAtLeastOnePackageReferenceToAdd">
        <source>You must specify at least one reference to add. Please run dotnet add --help for more information.</source>
        <target state="translated">É necessário especificar pelo menos uma referência para ser adicionada. Execute dotnet add --help para obter mais informações.</target>
        <note />
      </trans-unit>
      <trans-unit id="PackageReferenceAddedToTheProject">
        <source>Package reference `{0}` added to the project.</source>
        <target state="translated">A referência do pacote ‘{0}’ foi adicionada ao projeto.</target>
        <note />
      </trans-unit>
      <trans-unit id="ProjectAlreadyHasAPackageReference">
        <source>Project {0} already has a reference `{1}`.</source>
        <target state="translated">O projeto {0} já tem uma referência ‘{1}’.</target>
        <note />
      </trans-unit>
      <trans-unit id="PleaseSpecifyVersion">
        <source>Please specify a version of the package.</source>
        <target state="translated">Especifique uma versão do pacote.</target>
        <note />
      </trans-unit>
      <trans-unit id="ProjectDoesNotExist">
        <source>Project `{0}` does not exist.</source>
        <target state="translated">O projeto ‘{0}’ não existe.</target>
        <note />
      </trans-unit>
      <trans-unit id="ProjectIsInvalid">
        <source>Project `{0}` is invalid.</source>
        <target state="translated">O projeto ‘{0}’ é inválido.</target>
        <note />
      </trans-unit>
      <trans-unit id="SpecifyAtLeastOneProjectToAdd">
        <source>You must specify at least one project to add. Please run dotnet add --help for more information.</source>
        <target state="translated">É necessário especificar pelo menos um projeto para ser adicionado. Execute dotnet add --help para obter mais informações.</target>
        <note />
      </trans-unit>
      <trans-unit id="ProjectAddedToTheSolution">
        <source>Project `{0}` added to the solution.</source>
        <target state="translated">O projeto ‘{0}’ foi adicionado à solução.</target>
        <note />
      </trans-unit>
      <trans-unit id="SolutionAlreadyHasAProject">
        <source>Solution {0} already contains project {1}.</source>
        <target state="translated">A solução {0} já contém o projeto {1}.</target>
        <note />
      </trans-unit>
      <trans-unit id="ReferenceNotFoundInTheProject">
        <source>Specified reference {0} does not exist in project {1}.</source>
        <target state="translated">A referência {0} especificada não existe no projeto {1}.</target>
        <note />
      </trans-unit>
      <trans-unit id="ReferenceRemoved">
        <source>Reference `{0}` deleted from the project.</source>
        <target state="translated">A referência ‘{0}’ foi excluída do projeto.</target>
        <note />
      </trans-unit>
      <trans-unit id="SpecifyAtLeastOneReferenceToRemove">
        <source>You must specify at least one reference to delete. Please run dotnet delete --help for more information.</source>
        <target state="translated">É necessário especificar pelo menos uma referência para ser excluída. Execute dotnet delete --help para obter mais informações.</target>
        <note />
      </trans-unit>
      <trans-unit id="ReferenceDeleted">
        <source>Reference `{0}` deleted.</source>
        <target state="translated">A referência ‘{0}’ foi excluída.</target>
        <note />
      </trans-unit>
      <trans-unit id="SpecifyAtLeastOneReferenceToDelete">
        <source>You must specify at least one reference to delete. Please run dotnet delete --help for more information.</source>
        <target state="translated">É necessário especificar pelo menos uma referência para ser excluída. Execute dotnet delete --help para obter mais informações.</target>
        <note />
      </trans-unit>
      <trans-unit id="PackageReferenceNotFoundInTheProject">
        <source>Package reference `{0}` could not be found in the project.</source>
        <target state="translated">Não foi possível encontrar a referência do pacote ‘{0}’ no projeto.</target>
        <note />
      </trans-unit>
      <trans-unit id="PackageReferenceRemoved">
        <source>Reference `{0}` deleted from the project.</source>
        <target state="translated">A referência ‘{0}’ foi excluída do projeto.</target>
        <note />
      </trans-unit>
      <trans-unit id="SpecifyAtLeastOnePackageReferenceToRemove">
        <source>You must specify at least one reference to delete. Please run dotnet delete --help for more information.</source>
        <target state="translated">É necessário especificar pelo menos uma referência para ser excluída. Execute dotnet delete --help para obter mais informações.</target>
        <note />
      </trans-unit>
      <trans-unit id="PackageReferenceDeleted">
        <source>Package reference `{0}` deleted.</source>
        <target state="translated">A referência do pacote ‘{0}’ foi excluída.</target>
        <note />
      </trans-unit>
      <trans-unit id="SpecifyAtLeastOnePackageReferenceToDelete">
        <source>You must specify at least one package reference to delete.</source>
        <target state="translated">É necessário especificar pelo menos uma referência do pacote para ser excluída.</target>
        <note />
      </trans-unit>
      <trans-unit id="ProjectNotFoundInTheSolution">
        <source>Project `{0}` could not be found in the solution.</source>
        <target state="translated">Não foi possível encontrar o projeto ‘{0}’ na solução.</target>
        <note />
      </trans-unit>
      <trans-unit id="ProjectRemoved">
        <source>Project `{0}` removed from solution.</source>
        <target state="translated">O projeto ‘{0}’ foi removido da solução.</target>
        <note />
      </trans-unit>
      <trans-unit id="SpecifyAtLeastOneProjectToRemove">
        <source>You must specify at least one project to remove.</source>
        <target state="translated">É necessário especificar pelo menos um projeto para ser removido.</target>
        <note />
      </trans-unit>
      <trans-unit id="ProjectDeleted">
        <source>Project `{0}` deleted from solution.</source>
        <target state="translated">O projeto ‘{0}’ foi excluído da solução.</target>
        <note />
      </trans-unit>
      <trans-unit id="SpecifyAtLeastOneProjectToDelete">
        <source>You must specify at least one project to delete from solution.</source>
        <target state="translated">É necessário especificar pelo menos um projeto para excluir da solução.</target>
        <note />
      </trans-unit>
      <trans-unit id="NoReferencesFound">
        <source>There are no {0} references in project {1}. ;; {0} is the type of the item being requested (project, package, p2p) and {1} is the object operated on (a project file or a solution file). </source>
        <target state="translated">Não há referências de {0} no projeto {1}. ;; {0} é o tipo do item que está sendo solicitado (projeto, pacote, p2p) e {1} é o objeto no qual ocorre a operação (um arquivo de projeto ou de solução). 
</target>
        <note />
      </trans-unit>
      <trans-unit id="NoProjectsFound">
        <source>No projects found in the solution.</source>
        <target state="translated">Não foi encontrado nenhum projeto na solução.</target>
        <note />
      </trans-unit>
      <trans-unit id="PleaseSpecifyNewVersion">
        <source>Please specify new version of the package.</source>
        <target state="translated">Especifique a nova versão do pacote.</target>
        <note />
      </trans-unit>
      <trans-unit id="PleaseSpecifyWhichPackageToUpdate">
        <source>Please specify which package to update.</source>
        <target state="translated">Especifique qual pacote atualizar.</target>
        <note />
      </trans-unit>
      <trans-unit id="NothingToUpdate">
        <source>Nothing to update.</source>
        <target state="translated">Nada para atualizar.</target>
        <note />
      </trans-unit>
      <trans-unit id="EverythingUpToDate">
        <source>Everything is already up-to-date.</source>
        <target state="translated">Tudo já está atualizado.</target>
        <note />
      </trans-unit>
      <trans-unit id="PackageVersionUpdatedTo">
        <source>Version of package `{0}` updated to `{1}`.</source>
        <target state="translated">Versão do pacote ‘{0}’ atualizada para ‘{1}’.</target>
        <note />
      </trans-unit>
      <trans-unit id="PackageVersionUpdated">
        <source>Version of package `{0}` updated.</source>
        <target state="translated">Versão do pacote ‘{0}’ atualizada.</target>
        <note />
      </trans-unit>
      <trans-unit id="CouldNotUpdateTheVersion">
        <source>Could not update the version of the package `{0}`.</source>
        <target state="translated">Não foi possível atualizar a versão do pacote ‘{0}’.</target>
        <note />
      </trans-unit>
      <trans-unit id="TemplateCreatedSuccessfully">
        <source>The template {0} created successfully. Please run "dotnet restore" to get started!</source>
        <target state="translated">O modelo {0} foi criado com êxito. Execute "dotnet restore" para começar.</target>
        <note />
      </trans-unit>
      <trans-unit id="TemplateInstalledSuccesfully">
        <source>The template {0} installed successfully. You can use "dotnet new {0}" to get started with the new template.</source>
        <target state="translated">O modelo {0} foi instalado com êxito. Você pode usar "dotnet new {0}" para começar a trabalhar com um novo modelo.</target>
        <note />
      </trans-unit>
      <trans-unit id="TemplateCreateError">
        <source>Template {0} could not be created. Error returned was: {1}.</source>
        <target state="translated">Não foi possível criar o modelo {0}. O erro retornado foi: {1}.</target>
        <note />
      </trans-unit>
      <trans-unit id="TemplateInstallError">
        <source>Template {0} could not be installed. Error returned was: {1}.</source>
        <target state="translated">Não foi possível instalar o modelo {0}. O erro retornado foi: {1}.</target>
        <note />
      </trans-unit>
      <trans-unit id="SpecifiedNameExists">
        <source>Specified name {0} already exists. Please specify a different name.</source>
        <target state="translated">O nome especificado {0} já existe. Especifique um nome diferente.</target>
        <note />
      </trans-unit>
      <trans-unit id="SpecifiedAliasExists">
        <source>Specified alias {0} already exists. Please specify a different alias.</source>
        <target state="translated">O alias especificado {0} já existe. Especifique um alias diferente.</target>
        <note />
      </trans-unit>
      <trans-unit id="MandatoryParameterMissing">
        <source>Mandatory parameter {0} missing for template {1}. </source>
        <target state="translated">O parâmetro obrigatório {0} está ausente no modelo {1}. </target>
        <note />
      </trans-unit>
    </body>
  </file>
</xliff><|MERGE_RESOLUTION|>--- conflicted
+++ resolved
@@ -10,12 +10,7 @@
       </trans-unit>
       <trans-unit id="MoreThanOneProjectInDirectory">
         <source>Found more than one project in `{0}`. Please specify which one to use.</source>
-<<<<<<< HEAD
         <target state="translated">Foi encontrado mais de um projeto em ‘{0}’. Especifique qual deve ser usado.</target>
-=======
-        <target state="translated">Foi encontrado mais de um projeto em ‘{0}’. Especifique qual deve ser usado.
-</target>
->>>>>>> 337b842d
         <note />
       </trans-unit>
       <trans-unit id="ProjectAlreadyHasAreference">
