--- conflicted
+++ resolved
@@ -904,14 +904,11 @@
       <trans-unit id="SolutionOrProjectArgumentName">
         <source>PROJECT | SOLUTION</source>
         <target state="translated">プロジェクト | ソリューション</target>
-<<<<<<< HEAD
-=======
         <note />
       </trans-unit>
       <trans-unit id="CommandInteractiveOptionDescription">
         <source>Allows the command to stop and wait for user input or action (for example to complete authentication).</source>
         <target state="translated">コマンドを停止して、ユーザーの入力またはアクション (認証の完了など) を待機できるようにします。</target>
->>>>>>> 8a7ff678
         <note />
       </trans-unit>
     </body>
