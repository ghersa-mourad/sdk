﻿// Copyright (c) .NET Foundation and contributors. All rights reserved.
// Licensed under the MIT license. See LICENSE file in the project root for full license information.

using System.IO;
using System.Linq;
using FluentAssertions;
using Microsoft.NET.TestFramework;
using Microsoft.NET.TestFramework.Assertions;
using Microsoft.NET.TestFramework.Commands;
using NuGet.Frameworks;
using NuGet.ProjectModel;
using Xunit.Abstractions;

namespace Microsoft.NET.Build.Tests
{
    public class GivenThatWeWantToBuildACppCliProject : SdkTest
    {
        public GivenThatWeWantToBuildACppCliProject(ITestOutputHelper log) : base(log)
        {
        }

        [FullMSBuildOnlyFact]
        public void It_builds_and_runs()
        {
            var testAsset = _testAssetsManager
                .CopyTestAsset("NetCoreCsharpAppReferenceCppCliLib")
                .WithSource()
                .Restore(Log, "NETCoreCppCliTest.sln");

            WorkaroundSDKBlockOnAssetsJsonExistence(testAsset);

            // build projects separately with BuildProjectReferences=false to simulate VS build behavior
            new BuildCommand(Log, Path.Combine(testAsset.TestRoot, "NETCoreCppCliTest"))
                .Execute("-p:Platform=x64")
                .Should()
                .Pass();

            new BuildCommand(Log, Path.Combine(testAsset.TestRoot, "CSConsoleApp"))
                .Execute(new string[] { "-p:Platform=x64", "-p:BuildProjectReferences=false" })
                .Should()
                .Pass();

            // There is a bug in MSVC in CI's old VS image.
            // Once https://github.com/dotnet/core-eng/issues/7409/ is done
            // we should directly run the app to test.
            var expectedIjwhost = Path.Combine(
                //find the platform directory
                new DirectoryInfo(Path.Combine(testAsset.TestRoot, "CSConsoleApp", "bin")).GetDirectories().Single().FullName,
                "Debug",
                "netcoreapp3.0",
                "Ijwhost.dll");

            File.Exists(expectedIjwhost).Should().BeTrue();
        }

<<<<<<< HEAD
        private static void WorkaroundSDKBlockOnAssetsJsonExistence(TestAsset testAsset)
        {
            var lockFile = new LockFile();
            lockFile.Targets.Add(new LockFileTarget { TargetFramework = NuGetFramework.Parse(".NETCoreApp,Version=v3.0") });

            var objDirectory = Directory.CreateDirectory(Path.Combine(testAsset.TestRoot, "NETCoreCppCliTest", "obj"));
            new LockFileFormat().Write(objDirectory.File("project.assets.json").FullName, lockFile);
=======
        [FullMSBuildOnlyFact]
        public void Given_no_restore_It_builds_cpp_project()
        {
            var testAsset = _testAssetsManager
                .CopyTestAsset("NetCoreCsharpAppReferenceCppCliLib")
                .WithSource();

            // build projects separately with BuildProjectReferences=false to simulate VS build behavior
            new BuildCommand(Log, Path.Combine(testAsset.TestRoot, "NETCoreCppCliTest"))
                .Execute("-p:Platform=x64")
                .Should()
                .Pass();
>>>>>>> 388d6173
        }
    }
}<|MERGE_RESOLUTION|>--- conflicted
+++ resolved
@@ -27,8 +27,6 @@
                 .WithSource()
                 .Restore(Log, "NETCoreCppCliTest.sln");
 
-            WorkaroundSDKBlockOnAssetsJsonExistence(testAsset);
-
             // build projects separately with BuildProjectReferences=false to simulate VS build behavior
             new BuildCommand(Log, Path.Combine(testAsset.TestRoot, "NETCoreCppCliTest"))
                 .Execute("-p:Platform=x64")
@@ -53,15 +51,6 @@
             File.Exists(expectedIjwhost).Should().BeTrue();
         }
 
-<<<<<<< HEAD
-        private static void WorkaroundSDKBlockOnAssetsJsonExistence(TestAsset testAsset)
-        {
-            var lockFile = new LockFile();
-            lockFile.Targets.Add(new LockFileTarget { TargetFramework = NuGetFramework.Parse(".NETCoreApp,Version=v3.0") });
-
-            var objDirectory = Directory.CreateDirectory(Path.Combine(testAsset.TestRoot, "NETCoreCppCliTest", "obj"));
-            new LockFileFormat().Write(objDirectory.File("project.assets.json").FullName, lockFile);
-=======
         [FullMSBuildOnlyFact]
         public void Given_no_restore_It_builds_cpp_project()
         {
@@ -74,7 +63,6 @@
                 .Execute("-p:Platform=x64")
                 .Should()
                 .Pass();
->>>>>>> 388d6173
         }
     }
 }