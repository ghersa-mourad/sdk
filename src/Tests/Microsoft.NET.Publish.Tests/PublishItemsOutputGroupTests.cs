--- conflicted
+++ resolved
@@ -112,11 +112,7 @@
 
             var buildCommand = new BuildCommand(testAsset);
             buildCommand
-<<<<<<< HEAD
-                .Execute("/p:RuntimeIdentifier=win-x86;DesignTimeBuild=true", "/t:PublishItemsOutputGroup")
-=======
-                .Execute("/p:RuntimeIdentifier=win-x86;DesignTimeBuild=true;PublishSingleFile=true", "/t:Publish;PublishItemsOutputGroup")
->>>>>>> 7a07692d
+                .Execute("/p:RuntimeIdentifier=win-x86;DesignTimeBuild=true", "/t:Publish;PublishItemsOutputGroup")
                 .Should()
                 .Pass();
 
@@ -127,36 +123,7 @@
                 .NotExist();
         }
 
-<<<<<<< HEAD
         private TestProject SetupProject(bool specifyRid = true, bool singleFile = false)
-=======
-        [CoreMSBuildAndWindowsOnlyFact]
-        public void GroupBuildsWithoutPublish()
-        {
-            var testProject = this.SetupProject(addCopyFilesTargets: false);
-            var testAsset = _testAssetsManager.CreateTestProject(testProject);
-
-            var restoreCommand = new RestoreCommand(Log, testAsset.Path, testProject.Name);
-            restoreCommand
-                .Execute()
-                .Should()
-                .Pass();
-
-            var buildCommand = new BuildCommand(Log, testAsset.Path, testProject.Name);
-            buildCommand
-                .Execute("/p:RuntimeIdentifier=win-x86;DesignTimeBuild=true", "/t:PublishItemsOutputGroup")
-                .Should()
-                .Pass();
-
-            // Confirm we were able to build the output group without the publish actually happening
-            var publishDir = new DirectoryInfo(Path.Combine(buildCommand.GetOutputDirectory(testProject.TargetFrameworks).FullName, "win-x86", "publish"));
-            publishDir
-                .Should()
-                .NotExist();
-        }
-
-        private TestProject SetupProject(bool addCopyFilesTargets = true)
->>>>>>> 7a07692d
         {
             var testProject = new TestProject()
             {
@@ -171,7 +138,6 @@
             // Use a test-specific packages folder
             testProject.AdditionalProperties["RestorePackagesPath"] = @"$(MSBuildProjectDirectory)\..\pkg";
 
-<<<<<<< HEAD
             // This target is primarily used during design time builds
             testProject.AdditionalProperties["DesignTimeBuild"] = "true";
 
@@ -183,27 +149,6 @@
             if (singleFile)
             {
                 testProject.AdditionalProperties["PublishSingleFile"] = "true";
-=======
-            if (addCopyFilesTargets)
-            {
-                // Add a target that will dump the contents of the PublishItemsOutputGroup to
-                // a test directory after building.
-                testProject.CopyFilesTargets.Add(new CopyFilesTarget(
-                    "CopyPublishItemsOutputGroup",
-                    "PublishItemsOutputGroup",
-                    "@(PublishItemsOutputGroupOutputs)",
-                    null,
-                    "$(MSBuildProjectDirectory)\\TestOutput"));
-
-                // Add another target that will dump the members of PublishItemsOutputGroup that
-                // have property IsKeyOutput set to true to a different test directory.
-                testProject.CopyFilesTargets.Add(new CopyFilesTarget(
-                    "CopyPublishKeyItemsOutputGroup",
-                    "PublishItemsOutputGroup",
-                    "@(PublishItemsOutputGroupOutputs)",
-                    @"'%(PublishItemsOutputGroupOutputs.IsKeyOutput)' == 'True'",
-                    "$(MSBuildProjectDirectory)\\TestOutput_Key"));
->>>>>>> 7a07692d
             }
 
             return testProject;
