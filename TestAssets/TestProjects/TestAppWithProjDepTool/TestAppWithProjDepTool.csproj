--- conflicted
+++ resolved
@@ -3,11 +3,7 @@
 
   <PropertyGroup>
     <OutputType>Exe</OutputType>
-<<<<<<< HEAD
-    <TargetFramework>netcoreapp2.0</TargetFramework>
-=======
     <TargetFramework>netcoreapp2.1</TargetFramework>
->>>>>>> c921ea92
     <RestoreAdditionalProjectSources Condition="'$(TEST_PACKAGES)' != ''">$(TEST_PACKAGES)</RestoreAdditionalProjectSources>
   </PropertyGroup>
 
