﻿<Project Sdk="Microsoft.NET.Sdk" ToolsVersion="15.0" xmlns="http://schemas.microsoft.com/developer/msbuild/2003">
  <Import Project="$([MSBuild]::GetDirectoryNameOfFileAbove($(MSBuildThisFileDirectory), dir.props))\dir.props" />

  <PropertyGroup>
    <VersionPrefix>1.0.0-rc</VersionPrefix>
    <TargetFramework>netcoreapp1.0</TargetFramework>
    <AssemblyName>dotnet-dependency-context-test</AssemblyName>
    <OutputType>Exe</OutputType>
    <PackageTargetFallback Condition=" '$(TargetFramework)' == 'netcoreapp1.0' ">$(PackageTargetFallback);dnxcore50;portable-net45+win8</PackageTargetFallback>
  </PropertyGroup>

  <ItemGroup>
    <BuiltProjectOutputGroupOutput Include="$(ProjectRuntimeConfigFilePath)">
      <FinalOutputPath>$(ProjectRuntimeConfigFilePath)</FinalOutputPath>
    </BuiltProjectOutputGroupOutput>
  </ItemGroup>

  <ItemGroup>
<<<<<<< HEAD
    <PackageReference Include="Microsoft.NETCore.App">
      <Version>1.0.4</Version>
    </PackageReference>
    <PackageReference Include="Microsoft.Extensions.DependencyModel">
      <Version>$(DependencyModelVersion)</Version>
    </PackageReference>
=======
    <PackageReference Include="Microsoft.NETCore.App" Version="1.0.4" />
    <PackageReference Include="Microsoft.Extensions.DependencyModel" Version="1.0.1-beta-000933" />
>>>>>>> cc80822c
  </ItemGroup>

</Project><|MERGE_RESOLUTION|>--- conflicted
+++ resolved
@@ -16,17 +16,8 @@
   </ItemGroup>
 
   <ItemGroup>
-<<<<<<< HEAD
-    <PackageReference Include="Microsoft.NETCore.App">
-      <Version>1.0.4</Version>
-    </PackageReference>
-    <PackageReference Include="Microsoft.Extensions.DependencyModel">
-      <Version>$(DependencyModelVersion)</Version>
-    </PackageReference>
-=======
     <PackageReference Include="Microsoft.NETCore.App" Version="1.0.4" />
     <PackageReference Include="Microsoft.Extensions.DependencyModel" Version="1.0.1-beta-000933" />
->>>>>>> cc80822c
   </ItemGroup>
 
 </Project>