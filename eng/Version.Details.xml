<?xml version="1.0" encoding="utf-8"?>
<Dependencies>
  <ProductDependencies>
<<<<<<< HEAD
    <Dependency Name="Microsoft.TemplateEngine.Cli" Version="1.0.2-beta5.19115.3">
      <Uri>https://github.com/dotnet/templating</Uri>
      <Sha>42a212514e375a0821baab69fbac462e39590cfb</Sha>
=======
    <Dependency Name="Microsoft.TemplateEngine.Cli" Version="1.0.2-beta5.19208.2">
      <Uri>https://github.com/dotnet/templating</Uri>
      <Sha>b219c4136ec84788239efe38a3dc9c885ca7ced5</Sha>
>>>>>>> 72b2f304
    </Dependency>
  </ProductDependencies>
  <ToolsetDependencies>
    <Dependency Name="Microsoft.DotNet.Arcade.Sdk" Version="1.0.0-beta.19205.6">
      <Uri>https://github.com/dotnet/arcade</Uri>
      <Sha>4217db4a23ffd15abb3771d635b66162994fb9e4</Sha>
    </Dependency>
  </ToolsetDependencies>
  <ProductDependencies>
    <Dependency Name="Microsoft.NET.Sdk" Version="3.0.100-preview4.19206.3">
      <Uri>https://github.com/dotnet/sdk</Uri>
      <Sha>4ab3bb37361bf62b9b374e5274929741a6ce5dd1</Sha>
    </Dependency>
    <!-- We don't want migrate being updated by DARC just yet due to the NuGet
    discrepancy between it and the CLI. We will fix that for P3 -->
    <!-- <Dependency Name="Microsoft.DotNet.ProjectJsonMigration" Version="1.3.2-preview.19074.1">
      <Uri>https://github.com/dotnet/cli-migrate</Uri>
      <Sha>37e3a01aa1df320a286b0a858876f9994fb6bb18</Sha>
    </Dependency> -->
    <Dependency Name="Microsoft.DotNet.Cli.CommandLine" Version="1.0.0-preview.19206.1">
      <Uri>https://github.com/dotnet/cliCommandLineParser</Uri>
      <Sha>e72a9fa404df16c1c858095ff870a0561e24ff03</Sha>
    </Dependency>
  </ProductDependencies>
</Dependencies><|MERGE_RESOLUTION|>--- conflicted
+++ resolved
@@ -1,15 +1,9 @@
 <?xml version="1.0" encoding="utf-8"?>
 <Dependencies>
   <ProductDependencies>
-<<<<<<< HEAD
-    <Dependency Name="Microsoft.TemplateEngine.Cli" Version="1.0.2-beta5.19115.3">
-      <Uri>https://github.com/dotnet/templating</Uri>
-      <Sha>42a212514e375a0821baab69fbac462e39590cfb</Sha>
-=======
     <Dependency Name="Microsoft.TemplateEngine.Cli" Version="1.0.2-beta5.19208.2">
       <Uri>https://github.com/dotnet/templating</Uri>
       <Sha>b219c4136ec84788239efe38a3dc9c885ca7ced5</Sha>
->>>>>>> 72b2f304
     </Dependency>
   </ProductDependencies>
   <ToolsetDependencies>
