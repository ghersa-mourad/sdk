--- conflicted
+++ resolved
@@ -7,13 +7,8 @@
   </PropertyGroup>
   <!-- Repo Version Information -->
   <PropertyGroup>
-<<<<<<< HEAD
-    <VersionPrefix>3.1.101</VersionPrefix>
-    <PreReleaseVersionLabel>servicing</PreReleaseVersionLabel>
-=======
     <VersionPrefix>3.1.200</VersionPrefix>
     <PreReleaseVersionLabel>preview1</PreReleaseVersionLabel>
->>>>>>> ee2dc9d1
   </PropertyGroup>
   <!-- Production Dependencies -->
   <PropertyGroup>
