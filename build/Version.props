--- conflicted
+++ resolved
@@ -3,11 +3,7 @@
     <VersionMajor>2</VersionMajor>
     <VersionMinor>1</VersionMinor>
     <VersionPatch>0</VersionPatch>
-<<<<<<< HEAD
-    <ReleaseSuffix Condition=" '$(ReleaseSuffix)' == '' ">preview3</ReleaseSuffix>
-=======
-    <ReleaseSuffix>preview1</ReleaseSuffix>
->>>>>>> 4ed01d30
+    <ReleaseSuffix Condition=" '$(ReleaseSuffix)' == '' ">preview1</ReleaseSuffix>
 
     <CliVersionPrefix>$(VersionMajor).$(VersionMinor).$(VersionPatch)-$(ReleaseSuffix)</CliVersionPrefix>
     <SimpleVersion Condition=" '$(DropSuffix)' == '' ">$(VersionMajor).$(VersionMinor).$(VersionPatch).$(CommitCount)</SimpleVersion> 
