--- conflicted
+++ resolved
@@ -41,26 +41,6 @@
       <CoreCLRRid Condition=" '$(OSName)' == 'centos' OR '$(OSName)' == 'rhel' ">rhel.7-x64</CoreCLRRid>
     </PropertyGroup>
 
-<<<<<<< HEAD
-    <GenerateNuGetPackagesArchiveVersion RepoRoot="$(RepoRoot)"
-                                         SharedFrameworkVersion="$(CLI_SharedFrameworkVersion)">
-      <Output TaskParameter="Version" PropertyName="NuGetPackagesArchiveVersion"/>
-    </GenerateNuGetPackagesArchiveVersion>
-=======
-    <GetCommitHash RepoRoot="$(RepoRoot)">
-      <Output TaskParameter="CommitHash" PropertyName="CommitHash" />
-    </GetCommitHash>
-
-    <GenerateBuildVersionInfo RepoRoot="$(RepoRoot)"
-                              VersionMajor="$(VersionMajor)"
-                              VersionMinor="$(VersionMinor)"
-                              VersionPatch="$(VersionPatch)"
-                              ReleaseSuffix="$(ReleaseSuffix)">
-      <Output TaskParameter="CommitCount" PropertyName="DefaultCommitCount" />
-      <Output TaskParameter="MsiVersion" PropertyName="MsiVersion" />
-      <Output TaskParameter="VersionBadgeMoniker" PropertyName="VersionBadgeMoniker" />
-    </GenerateBuildVersionInfo>
->>>>>>> 5406d2af
 
     <PropertyGroup>
       <CommitCount Condition=" '$(CommitCount)' == '' ">$(DefaultCommitCount)</CommitCount>
